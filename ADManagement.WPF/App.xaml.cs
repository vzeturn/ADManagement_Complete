using ADManagement.Application;
using ADManagement.Application.Interfaces;
using ADManagement.Infrastructure;
using ADManagement.Infrastructure.Services;
using ADManagement.WPF.Services;
using ADManagement.WPF.ViewModels;
using ADManagement.WPF.Views;
using Microsoft.Extensions.Configuration;
using Microsoft.Extensions.DependencyInjection;
using Microsoft.Extensions.Hosting;
using Serilog;
using System.IO;
using System.Windows;
using System.Text;

namespace ADManagement.WPF;

public partial class App : System.Windows.Application
{
    private IHost? _host;

    // Expose the application's service provider for resolving windows/viewmodels from code-behind
    public static IServiceProvider? Services => Current is App app ? app._host?.Services : null;

    public App()
    {
        // Configure Serilog
        Log.Logger = new LoggerConfiguration()
            .MinimumLevel.Information()
            .WriteTo.Console()
            .WriteTo.File("logs/admanagement-wpf-.txt", rollingInterval: RollingInterval.Day)
            .CreateLogger();
    }

    protected override async void OnStartup(StartupEventArgs e)
    {
        base.OnStartup(e);

        try
        {
            Log.Information("Starting ADManagement WPF Application");

            _host = CreateHostBuilder(e.Args).Build();
            await _host.StartAsync();

            var dialog = _host.Services.GetRequiredService<IDialogService>();
            var credService = _host.Services.GetRequiredService<ICredentialService>();
            var adConfig = _host.Services.GetRequiredService<ADManagement.Application.Configuration.ADConfiguration>();

            // Load saved credentials if available
            if (credService.TryLoadCredentials(out var savedUser, out var savedPass))
            {
                adConfig.Username = savedUser;
                adConfig.Password = savedPass;
                Log.Information("Loaded saved credentials for user: {Username}", savedUser);
            }

            // Perform a quick connection test
            var quickOk = await RunQuickConnectionTestWithScopeAsync();

            if (!quickOk)
            {
                // Allow attempts with credential prompt
                const int maxAttempts = 3;
                int attempt = 0;
                bool authenticated = false;

                while (attempt < maxAttempts && !authenticated)
                {
                    attempt++;
                    Log.Information("Prompting for credentials (attempt {Attempt}/{MaxAttempts})", attempt, maxAttempts);

                    var creds = dialog.ShowCredentialsDialog(
                        $"Enter domain credentials to connect to {adConfig.Domain}:", 
                        "AD Credentials"
                    );

                    if (creds == null)
                    {
                        var cont = MessageBox.Show(
                            "No credentials provided. Do you want to retry?",
                            "Authentication Required",
                            MessageBoxButton.YesNo,
                            MessageBoxImage.Question
                        );

                        if (cont == MessageBoxResult.No)
                        {
                            Log.Information("User cancelled credential entry - shutting down");
                            Shutdown();
                            return;
                        }
                        else continue;
                    }

                    adConfig.Username = creds.Value.Username ?? string.Empty;
                    adConfig.Password = creds.Value.Password ?? string.Empty;

                    Log.Information("Attempting connection with new credentials for user: {Username}", adConfig.Username);
                    quickOk = await RunQuickConnectionTestWithScopeAsync();

                    if (quickOk)
                    {
                        authenticated = true;
                        Log.Information("Successfully authenticated with provided credentials");
                        
                        // Save credentials for next run
                        try
                        {
                            credService.SaveCredentials(adConfig.Username, adConfig.Password);
                            Log.Information("Saved credentials for future use");
                        }
                        catch (Exception ex) 
                        {
                            Log.Warning(ex, "Failed to save credentials");
                        }
                        break;
                    }

                    var tryAgain = MessageBox.Show(
                        $"Connection attempt {attempt} failed. Would you like to try again with different credentials?",
                        "Connection Failed",
                        MessageBoxButton.YesNo,
                        MessageBoxImage.Warning
                    );

                    if (tryAgain == MessageBoxResult.No)
                    {
                        Log.Information("User chose not to retry after failed attempt - shutting down");
                        Shutdown();
                        return;
                    }
                }

                bool windowShown = false;

                if (!authenticated && !quickOk)
                {
                    Log.Warning("All authentication attempts failed - opening settings");
                    
                    var mainWindow = _host.Services.GetRequiredService<MainWindow>();
                    mainWindow.Show();
                    windowShown = true;

                    var nav = _host.Services.GetRequiredService<INavigationService>();
                    nav.NavigateTo<SettingsViewModel>();

                    MessageBox.Show(
                        "Connection failed after multiple attempts. The application will open in Settings mode so you can update the AD configuration.",
                        "Connection Failed",
                        MessageBoxButton.OK,
                        MessageBoxImage.Warning
                    );
                }

                if (!windowShown)
                {
                    var mainWindow = _host.Services.GetRequiredService<MainWindow>();
                    mainWindow.Show();
                }
            }
            else
            {
                var mainWindow = _host.Services.GetRequiredService<MainWindow>();
                mainWindow.Show();
            }

            Log.Information("Application started successfully");
        }
        catch (Exception ex)
        {
            Log.Fatal(ex, "Application failed to start");
            MessageBox.Show(
                $"Failed to start application: {ex.Message}\n\nCheck the logs for more details.",
                "Fatal Error", 
                MessageBoxButton.OK,
                MessageBoxImage.Error
            );
            Shutdown();
        }
    }

    private async Task<bool> RunQuickConnectionTestWithScopeAsync()
    {
        try
        {
            using var scope = _host!.Services.CreateScope();
            var userService = scope.ServiceProvider.GetRequiredService<IADUserService>();
            var result = await userService.TestConnectionAsync();
            
            if (!result.IsSuccess)
            {
                var message = "Failed to connect to Active Directory. ";
                if (result.Errors?.Any() == true)
                {
                    if (result.Errors.Any(e => e.Contains("server could not be contacted")))
                    {
                        message += "\n\nPossible causes:" +
                                  "\n- LDAP server address is incorrect" +
                                  "\n- Server is not reachable on the network" +
                                  "\n- Firewall is blocking LDAP ports (389/636)" +
                                  "\n\nPlease verify your network connection and LDAP settings.";
                    }
                    else if (result.Errors.Any(e => e.Contains("invalid credentials")))
                    {
                        message += "\n\nThe provided credentials are invalid." +
                                  "\nPlease verify your username and password.";
                    }
                    else
                    {
                        message += "\n\n" + string.Join("\n", result.Errors);
                    }
                }

                Log.Warning("Connection test failed: {Message}", message);
            }

            return result.IsSuccess;
        }
        catch (Exception ex)
        {
            var errorMessage = ex switch
            {
                System.DirectoryServices.AccountManagement.PrincipalServerDownException => 
                    "Could not reach the LDAP server. Please verify the server address and your network connection.",
                System.DirectoryServices.Protocols.LdapException ldapEx => 
                    $"LDAP Error: {ldapEx.Message}. Please check your connection settings.",
                System.Security.Authentication.AuthenticationException => 
                    "Authentication failed. Please verify your credentials.",
                _ => $"Unexpected error: {ex.Message}"
            };

            Log.Warning(ex, "Quick connection test failed: {ErrorMessage}", errorMessage);
            return false;
        }
    }

    // Keep full diagnostics method for manual diagnostics UI if needed
    private async Task<DiagnosticsResult?> RunDiagnosticsWithScopeAsync()
    {
        try
        {
            using var scope = _host!.Services.CreateScope();
            var diagnostics = scope.ServiceProvider.GetRequiredService<ADConnectionDiagnosticsService>();
            var result = await diagnostics.RunFullDiagnosticsAsync();
            return result;
        }
        catch (Exception ex)
        {
            Log.Warning(ex, "Diagnostics run failed");
            return null;
        }
    }

    protected override async void OnExit(ExitEventArgs e)
    {
        Log.Information("Application shutting down");

        if (_host != null)
        {
            await _host.StopAsync();
            _host.Dispose();
        }

        Log.CloseAndFlush();
        base.OnExit(e);
    }

    private IHostBuilder CreateHostBuilder(string[] args) =>
        Host.CreateDefaultBuilder(args)
            .UseSerilog()
            .ConfigureAppConfiguration((context, config) =>
            {
                config.SetBasePath(Directory.GetCurrentDirectory())
                    .AddJsonFile("appsettings.json", optional: false, reloadOnChange: true)
                    .AddJsonFile($"appsettings.{context.HostingEnvironment.EnvironmentName}.json", optional: true)
                    .AddUserSecrets<App>(optional: true)
                    .AddEnvironmentVariables()
                    .AddCommandLine(args);
            })
            .ConfigureServices((context, services) =>
            {
                // Add Application Services
                services.AddApplicationServices();

                // Add Infrastructure Services
                services.AddInfrastructureServices(context.Configuration);

                // Add WPF Services
                services.AddSingleton<IDialogService, DialogService>();
                services.AddSingleton<INavigationService, NavigationService>();
                services.AddSingleton<ICredentialService, CredentialService>();

                // Add ViewModels (Transient - new instance each time)
                services.AddTransient<MainWindowViewModel>();
                services.AddTransient<UsersViewModel>();
                services.AddTransient<GroupsViewModel>();
                services.AddTransient<ExportViewModel>();
                services.AddTransient<SettingsViewModel>();
                services.AddTransient<UserDetailsViewModel>();
                services.AddTransient<GroupSearchViewModel>();

                // Add Windows (Transient)
                services.AddTransient<MainWindow>();
                services.AddTransient<GroupSearchDialog>();

<<<<<<< HEAD
                // Register AuditService
                services.AddSingleton<ADManagement.Application.Interfaces.IAuditService, ADManagement.Infrastructure.Services.AuditService>();
=======
                // Add Windows (Transient)
                services.AddTransient<MainWindow>();
>>>>>>> 6d07b624
            });
}<|MERGE_RESOLUTION|>--- conflicted
+++ resolved
@@ -12,6 +12,8 @@
 using System.IO;
 using System.Windows;
 using System.Text;
+using ADManagement.Domain.Common;
+using System.Linq;
 
 namespace ADManagement.WPF;
 
@@ -44,125 +46,52 @@
             await _host.StartAsync();
 
             var dialog = _host.Services.GetRequiredService<IDialogService>();
-            var credService = _host.Services.GetRequiredService<ICredentialService>();
-            var adConfig = _host.Services.GetRequiredService<ADManagement.Application.Configuration.ADConfiguration>();
-
-            // Load saved credentials if available
-            if (credService.TryLoadCredentials(out var savedUser, out var savedPass))
-            {
-                adConfig.Username = savedUser;
-                adConfig.Password = savedPass;
-                Log.Information("Loaded saved credentials for user: {Username}", savedUser);
-            }
-
-            // Perform a quick connection test
-            var quickOk = await RunQuickConnectionTestWithScopeAsync();
-
-            if (!quickOk)
-            {
-                // Allow attempts with credential prompt
-                const int maxAttempts = 3;
-                int attempt = 0;
-                bool authenticated = false;
-
-                while (attempt < maxAttempts && !authenticated)
+            var credProvider = _host.Services.GetRequiredService<ICredentialProvider>();
+            var mainWindow = _host.Services.GetRequiredService<MainWindow>();
+
+            // Try connecting with current/saved credentials
+            bool isConnected = await TryConnectAsync();
+
+            if (!isConnected && credProvider.HasCredentials)
+            {
+                // Clear invalid saved credentials
+                credProvider.ClearCredentials();
+            }
+
+            // Show main window early
+            mainWindow.Show();
+
+            if (!isConnected)
+            {
+                // Try getting credentials from user
+                var creds = dialog.ShowCredentialsDialog(
+                    "Enter your domain credentials to connect to Active Directory:",
+                    "AD Authentication Required"
+                );
+
+                if (creds != null)
                 {
-                    attempt++;
-                    Log.Information("Prompting for credentials (attempt {Attempt}/{MaxAttempts})", attempt, maxAttempts);
-
-                    var creds = dialog.ShowCredentialsDialog(
-                        $"Enter domain credentials to connect to {adConfig.Domain}:", 
-                        "AD Credentials"
+                    credProvider.SetCredentials(
+                        creds.Value.Username ?? string.Empty,
+                        creds.Value.Password ?? string.Empty
                     );
 
-                    if (creds == null)
-                    {
-                        var cont = MessageBox.Show(
-                            "No credentials provided. Do you want to retry?",
-                            "Authentication Required",
-                            MessageBoxButton.YesNo,
-                            MessageBoxImage.Question
-                        );
-
-                        if (cont == MessageBoxResult.No)
-                        {
-                            Log.Information("User cancelled credential entry - shutting down");
-                            Shutdown();
-                            return;
-                        }
-                        else continue;
-                    }
-
-                    adConfig.Username = creds.Value.Username ?? string.Empty;
-                    adConfig.Password = creds.Value.Password ?? string.Empty;
-
-                    Log.Information("Attempting connection with new credentials for user: {Username}", adConfig.Username);
-                    quickOk = await RunQuickConnectionTestWithScopeAsync();
-
-                    if (quickOk)
-                    {
-                        authenticated = true;
-                        Log.Information("Successfully authenticated with provided credentials");
-                        
-                        // Save credentials for next run
-                        try
-                        {
-                            credService.SaveCredentials(adConfig.Username, adConfig.Password);
-                            Log.Information("Saved credentials for future use");
-                        }
-                        catch (Exception ex) 
-                        {
-                            Log.Warning(ex, "Failed to save credentials");
-                        }
-                        break;
-                    }
-
-                    var tryAgain = MessageBox.Show(
-                        $"Connection attempt {attempt} failed. Would you like to try again with different credentials?",
-                        "Connection Failed",
-                        MessageBoxButton.YesNo,
-                        MessageBoxImage.Warning
-                    );
-
-                    if (tryAgain == MessageBoxResult.No)
-                    {
-                        Log.Information("User chose not to retry after failed attempt - shutting down");
-                        Shutdown();
-                        return;
-                    }
+                    isConnected = await TryConnectAsync();
                 }
-
-                bool windowShown = false;
-
-                if (!authenticated && !quickOk)
-                {
-                    Log.Warning("All authentication attempts failed - opening settings");
-                    
-                    var mainWindow = _host.Services.GetRequiredService<MainWindow>();
-                    mainWindow.Show();
-                    windowShown = true;
-
-                    var nav = _host.Services.GetRequiredService<INavigationService>();
-                    nav.NavigateTo<SettingsViewModel>();
-
-                    MessageBox.Show(
-                        "Connection failed after multiple attempts. The application will open in Settings mode so you can update the AD configuration.",
-                        "Connection Failed",
-                        MessageBoxButton.OK,
-                        MessageBoxImage.Warning
-                    );
-                }
-
-                if (!windowShown)
-                {
-                    var mainWindow = _host.Services.GetRequiredService<MainWindow>();
-                    mainWindow.Show();
-                }
-            }
-            else
-            {
-                var mainWindow = _host.Services.GetRequiredService<MainWindow>();
-                mainWindow.Show();
+            }
+
+            if (!isConnected)
+            {
+                Log.Warning("No valid credentials provided - opening settings");
+                var nav = _host.Services.GetRequiredService<INavigationService>();
+                nav.NavigateTo<SettingsViewModel>();
+
+                MessageBox.Show(
+                    "Please configure your Active Directory connection settings and credentials.",
+                    "Configuration Required",
+                    MessageBoxButton.OK,
+                    MessageBoxImage.Information
+                );
             }
 
             Log.Information("Application started successfully");
@@ -172,7 +101,7 @@
             Log.Fatal(ex, "Application failed to start");
             MessageBox.Show(
                 $"Failed to start application: {ex.Message}\n\nCheck the logs for more details.",
-                "Fatal Error", 
+                "Fatal Error",
                 MessageBoxButton.OK,
                 MessageBoxImage.Error
             );
@@ -180,39 +109,66 @@
         }
     }
 
-    private async Task<bool> RunQuickConnectionTestWithScopeAsync()
+    private async Task<bool> TryConnectAsync()
     {
         try
         {
             using var scope = _host!.Services.CreateScope();
             var userService = scope.ServiceProvider.GetRequiredService<IADUserService>();
+
+            // Log connection info (mask password)
+            var adConfig = scope.ServiceProvider.GetRequiredService<ADManagement.Application.Configuration.ADConfiguration>();
+            var credProvider = scope.ServiceProvider.GetService<ICredentialProvider>();
+
+            var usernameDisplay = string.IsNullOrWhiteSpace(adConfig.Username)
+                ? "(using current Windows credentials)"
+                : adConfig.Username;
+
+            var maskedPassword = string.IsNullOrWhiteSpace(adConfig.Password) ? "(none)" : new string('*', 8);
+            var credSource = credProvider != null && credProvider.HasCredentials ? "CredentialProvider (cached)" : "Configuration / Environment";
+
+            Log.Information("Attempting AD connection: Domain={Domain}, LdapServer={LdapServer}, Port={Port}, UseSSL={UseSSL}, Username={UsernameDisplay}, CredSource={CredSource}",
+                adConfig.Domain ?? "(none)",
+                string.IsNullOrWhiteSpace(adConfig.LdapServer) ? "(auto)" : adConfig.LdapServer,
+                adConfig.Port, adConfig.UseSSL, usernameDisplay, credSource);
+
             var result = await userService.TestConnectionAsync();
-            
+
             if (!result.IsSuccess)
             {
                 var message = "Failed to connect to Active Directory. ";
                 if (result.Errors?.Any() == true)
                 {
-                    if (result.Errors.Any(e => e.Contains("server could not be contacted")))
+                    var error = result.Errors.FirstOrDefault()?.ToLowerInvariant() ?? string.Empty;
+
+                    if (error.Contains("server could not be contacted") || error.Contains("server down"))
                     {
-                        message += "\n\nPossible causes:" +
-                                  "\n- LDAP server address is incorrect" +
-                                  "\n- Server is not reachable on the network" +
-                                  "\n- Firewall is blocking LDAP ports (389/636)" +
-                                  "\n\nPlease verify your network connection and LDAP settings.";
+                        message += "\n\nNetwork Connection Error:" +
+                                  "\n- Check if the LDAP server address is correct" +
+                                  "\n- Verify your network connection" +
+                                  "\n- Ensure LDAP ports (389/636) are not blocked";
                     }
-                    else if (result.Errors.Any(e => e.Contains("invalid credentials")))
+                    else if (error.Contains("invalid credentials") || error.Contains("authentication"))
                     {
-                        message += "\n\nThe provided credentials are invalid." +
-                                  "\nPlease verify your username and password.";
+                        message += "\n\nAuthentication Error:" +
+                                  "\n- Verify your username and password are correct" +
+                                  "\n- Ensure your account is not locked or expired" +
+                                  "\n- Check if you have permission to access the domain";
                     }
                     else
                     {
-                        message += "\n\n" + string.Join("\n", result.Errors);
+                        message += "\n\nDetails: " + string.Join("\n", result.Errors);
                     }
                 }
 
                 Log.Warning("Connection test failed: {Message}", message);
+
+                MessageBox.Show(
+                    message,
+                    "Connection Failed",
+                    MessageBoxButton.OK,
+                    MessageBoxImage.Warning
+                );
             }
 
             return result.IsSuccess;
@@ -221,16 +177,25 @@
         {
             var errorMessage = ex switch
             {
-                System.DirectoryServices.AccountManagement.PrincipalServerDownException => 
+                System.DirectoryServices.AccountManagement.PrincipalServerDownException =>
                     "Could not reach the LDAP server. Please verify the server address and your network connection.",
-                System.DirectoryServices.Protocols.LdapException ldapEx => 
+                System.DirectoryServices.Protocols.LdapException ldapEx =>
                     $"LDAP Error: {ldapEx.Message}. Please check your connection settings.",
-                System.Security.Authentication.AuthenticationException => 
+                System.Security.Authentication.AuthenticationException =>
                     "Authentication failed. Please verify your credentials.",
                 _ => $"Unexpected error: {ex.Message}"
             };
 
-            Log.Warning(ex, "Quick connection test failed: {ErrorMessage}", errorMessage);
+            // Log full exception with stack trace
+            Log.Warning(ex, "Connection test failed: {ErrorMessage}", errorMessage);
+
+            MessageBox.Show(
+                errorMessage,
+                "Connection Error",
+                MessageBoxButton.OK,
+                MessageBoxImage.Error
+            );
+
             return false;
         }
     }
@@ -289,7 +254,8 @@
                 // Add WPF Services
                 services.AddSingleton<IDialogService, DialogService>();
                 services.AddSingleton<INavigationService, NavigationService>();
-                services.AddSingleton<ICredentialService, CredentialService>();
+                services.AddSingleton<ADManagement.Application.Interfaces.ICredentialService, ADManagement.Infrastructure.Services.CredentialService>();
+                services.AddSingleton<ICredentialProvider, CredentialProvider>();
 
                 // Add ViewModels (Transient - new instance each time)
                 services.AddTransient<MainWindowViewModel>();
@@ -304,12 +270,7 @@
                 services.AddTransient<MainWindow>();
                 services.AddTransient<GroupSearchDialog>();
 
-<<<<<<< HEAD
                 // Register AuditService
                 services.AddSingleton<ADManagement.Application.Interfaces.IAuditService, ADManagement.Infrastructure.Services.AuditService>();
-=======
-                // Add Windows (Transient)
-                services.AddTransient<MainWindow>();
->>>>>>> 6d07b624
             });
 }